--- conflicted
+++ resolved
@@ -8,12 +8,9 @@
 # The others will test specific versions of libraries.
 envlist =
     flake8
-<<<<<<< HEAD
+    wait
     {py27,py34}-bottle{12}
-=======
-    wait
     {py27,py34}-cassandra
->>>>>>> bf283d94
     {py27,py34}-elasticsearch{23}
     {py27,py34}-falcon{10}
     {py27,py34}-django{18,19,110}-djangopylibmc06-djangoredis45-pylibmc-redis-memcached
@@ -57,11 +54,8 @@
     all: requests
     all: sqlalchemy
     blinker: blinker
-<<<<<<< HEAD
     bottle12: bottle>=0.12
-=======
     cassandra: cassandra-driver
->>>>>>> bf283d94
     elasticsearch23: elasticsearch>=2.3,<2.4
     falcon10: falcon>=1.0,<1.1
     django18: django>=1.8,<1.9
@@ -104,11 +98,8 @@
 # run all tests for the release jobs except the ones with a different test runner
     {py27,py34}-all: nosetests {posargs} --exclude=".*(django).*"
 # run subsets of the tests for particular library versions
-<<<<<<< HEAD
     {py27,py34}-bottle{12}: nosetests {posargs} tests/contrib/bottle/
-=======
     {py27,py34}-cassandra: nosetests {posargs} tests/contrib/cassandra
->>>>>>> bf283d94
     {py27,py34}-elasticsearch{23}: nosetests {posargs} tests/contrib/elasticsearch
     {py27,py34}-django{18,19,110}: python tests/contrib/django/runtests.py {posargs}
     {py27,py34}-flaskcache{013}: nosetests {posargs} tests/contrib/flask_cache
