"""Patch librairies to be automatically instrumented.

It can monkey patch supported standard libraries and third party modules.
A patched module will automatically report spans with its default configuration.

A library instrumentation can be configured (for instance, to report as another service)
using Pin. For that, check its documentation.
"""
import logging
import importlib
import threading


# Default set of modules to automatically patch or not
PATCH_MODULES = {
    'cassandra': True,
    'celery': True,
    'elasticsearch': True,
    'mongoengine': True,
    'psycopg': True,
    'pylibmc': True,
    'pymongo': True,
    'redis': True,
    'requests': False,  # Not ready yet
    'sqlalchemy': False,  # Prefer DB client instrumentation
    'sqlite3': True,
<<<<<<< HEAD
=======
    'aiohttp': True,  # requires asyncio (Python 3.4+)
>>>>>>> b9ccb2e1
    'django': False,
    'flask': False,
    'pylons': False,
}

_LOCK = threading.Lock()
_PATCHED_MODULES = set()


def patch_all(**patch_modules):
    """ Automatically patches all available modules.

    :param dict **patch_modules: Override whether particular modules
            are patched or not.

    >>> patch_all({'redis': False, 'cassandra': False})
    """
    modules = PATCH_MODULES.copy()
    modules.update(patch_modules)

    patch(raise_errors=False, **modules)

def patch(raise_errors=True, **patch_modules):
    """ Patch a set of given modules

    :param bool raise_errors: Raise error if one patch fail.
    :param dict **patch_modules: List of modules to patch.
        Example: {'psycopg': True, 'elasticsearch': True}
    """
    modules = [m for (m, should_patch) in patch_modules.items() if should_patch]
    count = 0
    for module in modules:
        patched = patch_module(module, raise_errors=raise_errors)
        if patched:
            count += 1

    logging.info("patched %s/%s modules (%s)",
        count,
        len(modules),
        ",".join(get_patched_modules()))


def patch_module(module, raise_errors=True):
    """Patch a single module

    Returns if the module got properly patched.
    """
    try:
        return _patch_module(module)
    except Exception as exc:
        if raise_errors:
            raise
        logging.debug("failed to patch %s: %s", module, exc)
        return False

def get_patched_modules():
    """Get the list of patched modules"""
    with _LOCK:
        return sorted(_PATCHED_MODULES)

def _patch_module(module):
    """_patch_module will attempt to monkey patch the module.

    Returns if the module got patched.
    Can also raise errors if it fails.
    """
    path = 'ddtrace.contrib.%s' % module
    with _LOCK:
        if module in _PATCHED_MODULES:
            logging.debug("already patched: %s", path)
            return False

        imported_module = importlib.import_module(path)
        imported_module.patch()

        _PATCHED_MODULES.add(module)
        return True<|MERGE_RESOLUTION|>--- conflicted
+++ resolved
@@ -24,10 +24,7 @@
     'requests': False,  # Not ready yet
     'sqlalchemy': False,  # Prefer DB client instrumentation
     'sqlite3': True,
-<<<<<<< HEAD
-=======
     'aiohttp': True,  # requires asyncio (Python 3.4+)
->>>>>>> b9ccb2e1
     'django': False,
     'flask': False,
     'pylons': False,
